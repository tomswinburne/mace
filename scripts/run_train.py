###########################################################################################
# Training script for MACE
# Authors: Ilyes Batatia, Gregor Simm, David Kovacs
# This program is distributed under the MIT License (see MIT.md)
###########################################################################################

import ast
import json
import logging
from pathlib import Path
from typing import Optional
import json
import os

import numpy as np
import torch.nn.functional
from e3nn import o3
from torch.optim.swa_utils import SWALR, AveragedModel
from torch_ema import ExponentialMovingAverage

import torch.distributed
from torch.nn.parallel import DistributedDataParallel as DDP
from mace.tools.slurm_distributed import DistributedEnvironment

import mace
from mace import data, modules, tools
from mace.tools import torch_geometric
from mace.tools.scripts_utils import (
<<<<<<< HEAD
    create_error_table,
    get_dataset_from_xyz,
    get_atomic_energies,
    get_config_type_weights,
    get_loss_fn,
    get_files_with_suffix,
)
from mace.data import HDF5Dataset
=======
    LRScheduler,
    create_error_table,
    get_dataset_from_xyz,
)
>>>>>>> 2292f8df


def main() -> None:
    args = tools.build_default_arg_parser().parse_args()
    tag = tools.get_tag(name=args.name, seed=args.seed)
    if args.distributed:
        try:
            distr_env = DistributedEnvironment()
        except Exception as e:
            logging.info(f'Error specifying environment for distributed training: {e}')
            return
        world_size = distr_env.world_size
        local_rank = distr_env.local_rank
        rank = distr_env.rank
        if rank == 0:
            print(distr_env)
        torch.distributed.init_process_group(backend='nccl')
    else:
        rank = int(0)
        
    # Setup
    tools.set_seeds(args.seed)
    tools.setup_logger(level=args.log_level, tag=tag, directory=args.log_dir, rank=rank)
    
    if args.distributed:
        torch.cuda.set_device(local_rank)
        logging.info(f"Process group initialized: {torch.distributed.is_initialized()}")
        logging.info(f"Processes: {world_size}")
    
    try:
        logging.info(f"MACE version: {mace.__version__}")
    except AttributeError:
        logging.info("Cannot find MACE version, please install MACE via pip")
    logging.info(f"Configuration: {args}")
    
    tools.set_default_dtype(args.default_dtype)
    device = tools.init_device(args.device)

    if args.statistics_file is not None:
        with open(args.statistics_file, "r") as f:
            statistics = json.load(f)
        logging.info("Using statistics json file")
        args.r_max = statistics["r_max"]
        args.atomic_numbers = statistics["atomic_numbers"]
        args.mean = statistics["mean"]
        args.std = statistics["std"]
        args.avg_num_neighbors = statistics["avg_num_neighbors"]
        args.compute_avg_num_neighbors = False
        args.E0s = statistics["atomic_energies"]

    # Data preparation
    if args.train_file.endswith(".xyz"):
        if args.valid_file is not None:
            assert args.valid_file.endswith(
                ".xyz"
            ), "valid_file if given must be same format as train_file"
        config_type_weights = get_config_type_weights(args.config_type_weights)
        collections, atomic_energies_dict = get_dataset_from_xyz(
            train_path=args.train_file,
            valid_path=args.valid_file,
            valid_fraction=args.valid_fraction,
            config_type_weights=config_type_weights,
            test_path=args.test_file,
            seed=args.seed,
            energy_key=args.energy_key,
            forces_key=args.forces_key,
            stress_key=args.stress_key,
            virials_key=args.virials_key,
            dipole_key=args.dipole_key,
            charges_key=args.charges_key,
        )

        logging.info(
            f"Total number of configurations: train={len(collections.train)}, valid={len(collections.valid)}, "
            f"tests=[{', '.join([name + ': ' + str(len(test_configs)) for name, test_configs in collections.tests])}]"
        )
    elif args.train_file.endswith(".h5"):
        atomic_energies_dict = None
    else:
        raise RuntimeError(
            f"train_file must be either .xyz or .h5, got {args.train_file}"
        )

    # Atomic number table
    # yapf: disable
    if args.atomic_numbers is None:
        assert args.train_file.endswith(".xyz"), "Must specify atomic_numbers when using .h5 train_file input"
        z_table = tools.get_atomic_number_table_from_zs(
            z
            for configs in (collections.train, collections.valid)
            for config in configs
            for z in config.atomic_numbers
        )
    else:
        if args.statistics_file is None:
            logging.info("Using atomic numbers from command line argument")
        else:
            logging.info("Using atomic numbers from statistics file")
        zs_list = ast.literal_eval(args.atomic_numbers)
        assert isinstance(zs_list, list)
        z_table = tools.get_atomic_number_table_from_zs(zs_list)
    # yapf: enable
    logging.info(z_table)

    if atomic_energies_dict is None or len(atomic_energies_dict) == 0:
        if args.train_file.endswith(".xyz"):
            atomic_energies_dict = get_atomic_energies(
                args.E0s, collections.train, z_table
            )
        else:
            atomic_energies_dict = get_atomic_energies(args.E0s, None, z_table)

    if args.model == "AtomicDipolesMACE":
        atomic_energies = None
        dipole_only = True
        compute_dipole = True
        compute_energy = False
        args.compute_forces = False
        compute_virials = False
        args.compute_stress = False
    else:
        dipole_only = False
        if args.model == "EnergyDipolesMACE":
            compute_dipole = True
            compute_energy = True
            args.compute_forces = True
            compute_virials = False
            args.compute_stress = False
        else:
            compute_energy = True
            compute_dipole = False

        atomic_energies: np.ndarray = np.array(
            [atomic_energies_dict[z] for z in z_table.zs]
        )
        logging.info(f"Atomic energies: {atomic_energies.tolist()}")

    if args.train_file.endswith(".xyz"):
        train_set = [
            data.AtomicData.from_config(config, z_table=z_table, cutoff=args.r_max)
            for config in collections.train
        ]
        valid_set = [
            data.AtomicData.from_config(config, z_table=z_table, cutoff=args.r_max)
            for config in collections.valid
        ]
    else:
        train_set = HDF5Dataset(
            args.train_file, r_max=args.r_max, z_table=z_table
        )
        valid_set = HDF5Dataset(
            args.valid_file, r_max=args.r_max, z_table=z_table
        )
<<<<<<< HEAD
        
    train_sampler, valid_sampler = None, None
    if args.distributed:
        train_sampler = torch.utils.data.distributed.DistributedSampler(
            train_set, 
            num_replicas=world_size, 
            rank=rank,
            shuffle=True,
            drop_last=True,
            seed=args.seed,
        )
        valid_sampler = torch.utils.data.distributed.DistributedSampler(
            valid_set, 
            num_replicas=world_size, 
            rank=rank,
            shuffle=True,
            drop_last=True,
            seed=args.seed,
        )
        
    train_loader = torch_geometric.dataloader.DataLoader(
        dataset=train_set,
        batch_size=args.batch_size,        
        sampler=train_sampler,
        shuffle=(train_sampler is None),
        drop_last=False,
        pin_memory=args.pin_memory,
        num_workers=args.num_workers,
    )
    valid_loader = torch_geometric.dataloader.DataLoader(
        dataset=valid_set,
        batch_size=args.valid_batch_size,
        sampler=valid_sampler,
        shuffle=(valid_sampler is None),
        drop_last=False,
        pin_memory=args.pin_memory,
        num_workers=args.num_workers,
    )
    
    loss_fn: torch.nn.Module = get_loss_fn(
        args.loss,
        args.energy_weight,
        args.forces_weight,
        args.stress_weight,
        args.virials_weight,
        args.dipole_weight,
        dipole_only,
        compute_dipole,
    )
=======
    elif args.loss == "huber":
        loss_fn = modules.WeightedHuberEnergyForcesStressLoss(
            energy_weight=args.energy_weight,
            forces_weight=args.forces_weight,
            stress_weight=args.stress_weight,
            huber_delta=args.huber_delta,
        )
    elif args.loss == "dipole":
        assert (
            dipole_only is True
        ), "dipole loss can only be used with AtomicDipolesMACE model"
        loss_fn = modules.DipoleSingleLoss(
            dipole_weight=args.dipole_weight,
        )
    elif args.loss == "energy_forces_dipole":
        assert dipole_only is False and compute_dipole is True
        loss_fn = modules.WeightedEnergyForcesDipoleLoss(
            energy_weight=args.energy_weight,
            forces_weight=args.forces_weight,
            dipole_weight=args.dipole_weight,
        )
    else:
        # Unweighted Energy and Forces loss by default
        loss_fn = modules.WeightedEnergyForcesLoss(energy_weight=1.0, forces_weight=1.0)
>>>>>>> 2292f8df
    logging.info(loss_fn)

    if args.compute_avg_num_neighbors:
        args.avg_num_neighbors = modules.compute_avg_num_neighbors(train_loader)
    logging.info(f"Average number of neighbors: {args.avg_num_neighbors}")

    # Selecting outputs
    compute_virials = False
    if args.loss in ("stress", "virials", "huber"):
        compute_virials = True
        args.compute_stress = True
        args.error_table = "PerAtomRMSEstressvirials"

    output_args = {
        "energy": compute_energy,
        "forces": args.compute_forces,
        "virials": compute_virials,
        "stress": args.compute_stress,
        "dipoles": compute_dipole,
    }
    logging.info(f"Selected the following outputs: {output_args}")

    # Build model
    logging.info("Building model")
    if args.num_channels is not None and args.max_L is not None:
        assert args.num_channels > 0, "num_channels must be positive integer"
<<<<<<< HEAD
        assert (
            args.max_L >= 0 and args.max_L < 4
        ), "max_L must be between 0 and 3, if you want to use larger specify it via the hidden_irrpes keyword"
        args.hidden_irreps = f"{args.num_channels:d}x0e"
        if args.max_L > 0:
            args.hidden_irreps += f" + {args.num_channels:d}x1o"
        if args.max_L > 1:
            args.hidden_irreps += f" + {args.num_channels:d}x2e"
        if args.max_L > 2:
            args.hidden_irreps += f" + {args.num_channels:d}x3o"
    logging.info(f"Hidden irreps: {args.hidden_irreps}")

=======
        assert args.max_L >= 0, "max_L must be non-negative integer"
        args.hidden_irreps = o3.Irreps(
            (args.num_channels * o3.Irreps.spherical_harmonics(args.max_L))
            .sort()
            .irreps.simplify()
        )

    assert (
        len({irrep.mul for irrep in o3.Irreps(args.hidden_irreps)}) == 1
    ), "All channels must have the same dimension, use the num_channels and max_L keywords to specify the number of channels and the maximum L"

    logging.info(f"Hidden irreps: {args.hidden_irreps}")
>>>>>>> 2292f8df
    model_config = dict(
        r_max=args.r_max,
        num_bessel=args.num_radial_basis,
        num_polynomial_cutoff=args.num_cutoff_basis,
        max_ell=args.max_ell,
        interaction_cls=modules.interaction_classes[args.interaction],
        num_interactions=args.num_interactions,
        num_elements=len(z_table),
        hidden_irreps=o3.Irreps(args.hidden_irreps),
        atomic_energies=atomic_energies,
        avg_num_neighbors=args.avg_num_neighbors,
        atomic_numbers=z_table.zs,
    )

    model: torch.nn.Module

    if args.scaling == "no_scaling":
        args.std = 1.0
        logging.info("No scaling selected")
    elif args.mean is None or args.std is None:
        args.mean, args.std = modules.scaling_classes[args.scaling](
            train_loader, atomic_energies
        )

    if args.model == "MACE":
        model = modules.ScaleShiftMACE(
            **model_config,
            correlation=args.correlation,
            gate=modules.gate_dict[args.gate],
            interaction_cls_first=modules.interaction_classes[
                "RealAgnosticInteractionBlock"
            ],
            MLP_irreps=o3.Irreps(args.MLP_irreps),
            atomic_inter_scale=args.std,
            atomic_inter_shift=0.0,
            radial_MLP=ast.literal_eval(args.radial_MLP),
            radial_type=args.radial_type,
        )
    elif args.model == "ScaleShiftMACE":
        model = modules.ScaleShiftMACE(
            **model_config,
            correlation=args.correlation,
            gate=modules.gate_dict[args.gate],
            interaction_cls_first=modules.interaction_classes[args.interaction_first],
            MLP_irreps=o3.Irreps(args.MLP_irreps),
<<<<<<< HEAD
            atomic_inter_scale=args.std,
            atomic_inter_shift=args.mean,
=======
            atomic_inter_scale=std,
            atomic_inter_shift=mean,
            radial_MLP=ast.literal_eval(args.radial_MLP),
            radial_type=args.radial_type,
>>>>>>> 2292f8df
        )
    elif args.model == "ScaleShiftBOTNet":
        model = modules.ScaleShiftBOTNet(
            **model_config,
            gate=modules.gate_dict[args.gate],
            interaction_cls_first=modules.interaction_classes[args.interaction_first],
            MLP_irreps=o3.Irreps(args.MLP_irreps),
            atomic_inter_scale=args.std,
            atomic_inter_shift=args.mean,
        )
    elif args.model == "BOTNet":
        model = modules.BOTNet(
            **model_config,
            gate=modules.gate_dict[args.gate],
            interaction_cls_first=modules.interaction_classes[args.interaction_first],
            MLP_irreps=o3.Irreps(args.MLP_irreps),
        )
    elif args.model == "AtomicDipolesMACE":
        # std_df = modules.scaling_classes["rms_dipoles_scaling"](train_loader)
        assert args.loss == "dipole", "Use dipole loss with AtomicDipolesMACE model"
        assert (
            args.error_table == "DipoleRMSE"
        ), "Use error_table DipoleRMSE with AtomicDipolesMACE model"
        model = modules.AtomicDipolesMACE(
            **model_config,
            correlation=args.correlation,
            gate=modules.gate_dict[args.gate],
            interaction_cls_first=modules.interaction_classes[
                "RealAgnosticInteractionBlock"
            ],
            MLP_irreps=o3.Irreps(args.MLP_irreps),
            # dipole_scale=1,
            # dipole_shift=0,
        )
    elif args.model == "EnergyDipolesMACE":
        # std_df = modules.scaling_classes["rms_dipoles_scaling"](train_loader)
        assert (
            args.loss == "energy_forces_dipole"
        ), "Use energy_forces_dipole loss with EnergyDipolesMACE model"
        assert (
            args.error_table == "EnergyDipoleRMSE"
        ), "Use error_table EnergyDipoleRMSE with AtomicDipolesMACE model"
        model = modules.EnergyDipolesMACE(
            **model_config,
            correlation=args.correlation,
            gate=modules.gate_dict[args.gate],
            interaction_cls_first=modules.interaction_classes[
                "RealAgnosticInteractionBlock"
            ],
            MLP_irreps=o3.Irreps(args.MLP_irreps),
        )
    else:
        raise RuntimeError(f"Unknown model: '{args.model}'")

    model.to(device)

    # Optimizer
    decay_interactions = {}
    no_decay_interactions = {}
    for name, param in model.interactions.named_parameters():
        if "linear.weight" in name or "skip_tp_full.weight" in name:
            decay_interactions[name] = param
        else:
            no_decay_interactions[name] = param

    param_options = dict(
        params=[
            {
                "name": "embedding",
                "params": model.node_embedding.parameters(),
                "weight_decay": 0.0,
            },
            {
                "name": "interactions_decay",
                "params": list(decay_interactions.values()),
                "weight_decay": args.weight_decay,
            },
            {
                "name": "interactions_no_decay",
                "params": list(no_decay_interactions.values()),
                "weight_decay": 0.0,
            },
            {
                "name": "products",
                "params": model.products.parameters(),
                "weight_decay": args.weight_decay,
            },
            {
                "name": "readouts",
                "params": model.readouts.parameters(),
                "weight_decay": 0.0,
            },
        ],
        lr=args.lr,
        amsgrad=args.amsgrad,
    )

    optimizer: torch.optim.Optimizer
    if args.optimizer == "adamw":
        optimizer = torch.optim.AdamW(**param_options)
    else:
        optimizer = torch.optim.Adam(**param_options)

    logger = tools.MetricsLogger(directory=args.results_dir, tag=tag + "_train")

    lr_scheduler = LRScheduler(optimizer, args)

    swa: Optional[tools.SWAContainer] = None
    swas = [False]
    if args.swa:
        assert dipole_only is False, "swa for dipole fitting not implemented"
        swas.append(True)
        if args.start_swa is None:
            args.start_swa = (
                args.max_num_epochs // 4 * 3
            )  # if not set start swa at 75% of training
        if args.loss == "forces_only":
            logging.info("Can not select swa with forces only loss.")
        elif args.loss == "virials":
            loss_fn_energy = modules.WeightedEnergyForcesVirialsLoss(
                energy_weight=args.swa_energy_weight,
                forces_weight=args.swa_forces_weight,
                virials_weight=args.swa_virials_weight,
            )
        elif args.loss == "stress":
            loss_fn_energy = modules.WeightedEnergyForcesStressLoss(
                energy_weight=args.swa_energy_weight,
                forces_weight=args.swa_forces_weight,
                stress_weight=args.swa_stress_weight,
            )
        elif args.loss == "energy_forces_dipole":
            loss_fn_energy = modules.WeightedEnergyForcesDipoleLoss(
                args.swa_energy_weight,
                forces_weight=args.swa_forces_weight,
                dipole_weight=args.swa_dipole_weight,
            )
            logging.info(
                f"Using stochastic weight averaging (after {args.start_swa} epochs) with energy weight : {args.swa_energy_weight}, forces weight : {args.swa_forces_weight}, dipole weight : {args.swa_dipole_weight} and learning rate : {args.swa_lr}"
            )
        else:
            loss_fn_energy = modules.WeightedEnergyForcesLoss(
                energy_weight=args.swa_energy_weight,
                forces_weight=args.swa_forces_weight,
            )
            logging.info(
                f"Using stochastic weight averaging (after {args.start_swa} epochs) with energy weight : {args.swa_energy_weight}, forces weight : {args.swa_forces_weight} and learning rate : {args.swa_lr}"
            )
        swa = tools.SWAContainer(
            model=AveragedModel(model),
            scheduler=SWALR(
                optimizer=optimizer,
                swa_lr=args.swa_lr,
                anneal_epochs=1,
                anneal_strategy="linear",
            ),
            start=args.start_swa,
            loss_fn=loss_fn_energy,
        )

    checkpoint_handler = tools.CheckpointHandler(
        directory=args.checkpoints_dir,
        tag=tag,
        keep=args.keep_checkpoints,
        swa_start=args.start_swa,
    )

    start_epoch = 0
    if args.restart_latest:
        try:
            opt_start_epoch = checkpoint_handler.load_latest(
                state=tools.CheckpointState(model, optimizer, lr_scheduler),
                swa=True,
                device=device,
            )
        except Exception as e:  # pylint: disable=W0703
            opt_start_epoch = checkpoint_handler.load_latest(
                state=tools.CheckpointState(model, optimizer, lr_scheduler),
                swa=False,
                device=device,
            )
        if opt_start_epoch is not None:
            start_epoch = opt_start_epoch

    ema: Optional[ExponentialMovingAverage] = None
    if args.ema:
        ema = ExponentialMovingAverage(model.parameters(), decay=args.ema_decay)

    logging.info(model)
    logging.info(f"Number of parameters: {tools.count_parameters(model)}")
    logging.info(f"Optimizer: {optimizer}")

    if args.wandb:
        logging.info("Using Weights and Biases for logging")
        import wandb

        wandb_config = {}
        args_dict = vars(args)
        args_dict_json = json.dumps(args_dict)
        for key in args.wandb_log_hypers:
            wandb_config[key] = args_dict[key]
        tools.init_wandb(
            project=args.wandb_project,
            entity=args.wandb_entity,
            name=args.wandb_name,
            config=wandb_config,
        )
        wandb.run.summary["params"] = args_dict_json

<<<<<<< HEAD
    if args.distributed:
        distributed_model = DDP(model, device_ids=[local_rank])
    else:
        distributed_model = None

=======
>>>>>>> 2292f8df
    tools.train(
        model=model,
        loss_fn=loss_fn,
        train_loader=train_loader,
        valid_loader=valid_loader,
        optimizer=optimizer,
        lr_scheduler=lr_scheduler,
        checkpoint_handler=checkpoint_handler,
        eval_interval=args.eval_interval,
        start_epoch=start_epoch,
        max_num_epochs=args.max_num_epochs,
        logger=logger,
        patience=args.patience,
        output_args=output_args,
        device=device,
        swa=swa,
        ema=ema,
        max_grad_norm=args.clip_grad,
        log_errors=args.error_table,
        log_wandb=args.wandb,
<<<<<<< HEAD
        distributed=args.distributed,
        distributed_model=distributed_model,
        train_sampler=train_sampler,
        rank=rank,
=======
>>>>>>> 2292f8df
    )

    logging.info("Computing metrics for training, validation, and test sets")
    
    all_data_loaders = {
        "train": train_loader,
        "valid": valid_loader,
    }
    
    test_sets = {}
    if args.train_file.endswith(".xyz"):
        for name, subset in collections.tests:
            test_sets[name] = [
                data.AtomicData.from_config(config, z_table=z_table, cutoff=args.r_max)
                for config in subset
            ]
    else:
        test_files = get_files_with_suffix(args.test_dir, "_test.h5")
        for test_file in test_files:
            name = os.path.splitext(os.path.basename(test_file))[0]
            test_sets[name] = HDF5Dataset(test_file, r_max=args.r_max, z_table=z_table)
            
    for test_name, test_set in test_sets.items():
        test_sampler = None
        if args.distributed:
            test_sampler = torch.utils.data.distributed.DistributedSampler(
                test_set, 
                num_replicas=world_size, 
                rank=rank,
                shuffle=True,
                drop_last=True,
                seed=args.seed,
            )
        test_loader = torch_geometric.dataloader.DataLoader(
            test_set,
            batch_size=args.valid_batch_size,
            shuffle=(test_sampler is None),
            drop_last=test_set.drop_last,
            num_workers=args.num_workers,
            pin_memory=args.pin_memory,
        )
        all_data_loaders[test_name] = test_loader
                        
    for swa_eval in swas:
        epoch = checkpoint_handler.load_latest(
            state=tools.CheckpointState(model, optimizer, lr_scheduler),
            swa=swa_eval,
            device=device,
        )
        model.to(device)
        if args.distributed:
            distributed_model = DDP(model, device_ids=[local_rank])
        model_to_evaluate = model if not args.distributed else distributed_model
        logging.info(f"Loaded model from epoch {epoch}")

        for param in model.parameters():
            param.requires_grad = False
        table = create_error_table(
            table_type=args.error_table,
            all_data_loaders=all_data_loaders,
            model=model_to_evaluate,
            loss_fn=loss_fn,
            output_args=output_args,
            log_wandb=args.wandb,
            device=device,
            distributed=args.distributed,
        )
        logging.info("\n" + str(table))
        
        if rank == 0:
            # Save entire model
            if swa_eval:
                model_path = Path(args.checkpoints_dir) / (tag + "_swa.model")
            else:
                model_path = Path(args.checkpoints_dir) / (tag + ".model")
            logging.info(f"Saving model to {model_path}")
            if args.save_cpu:
                model = model.to("cpu")
            torch.save(model, model_path)

            if swa_eval:
                torch.save(model, Path(args.model_dir) / (args.name + "_swa.model"))
            else:
                torch.save(model, Path(args.model_dir) / (args.name + ".model"))
                
        if args.distributed:
            torch.distributed.barrier()

    logging.info("Done")    
    if args.distributed:
        torch.distributed.destroy_process_group()


if __name__ == "__main__":
    main()<|MERGE_RESOLUTION|>--- conflicted
+++ resolved
@@ -9,8 +9,6 @@
 import logging
 from pathlib import Path
 from typing import Optional
-import json
-import os
 
 import numpy as np
 import torch.nn.functional
@@ -26,7 +24,6 @@
 from mace import data, modules, tools
 from mace.tools import torch_geometric
 from mace.tools.scripts_utils import (
-<<<<<<< HEAD
     create_error_table,
     get_dataset_from_xyz,
     get_atomic_energies,
@@ -35,12 +32,10 @@
     get_files_with_suffix,
 )
 from mace.data import HDF5Dataset
-=======
     LRScheduler,
     create_error_table,
     get_dataset_from_xyz,
 )
->>>>>>> 2292f8df
 
 
 def main() -> None:
@@ -194,7 +189,6 @@
         valid_set = HDF5Dataset(
             args.valid_file, r_max=args.r_max, z_table=z_table
         )
-<<<<<<< HEAD
         
     train_sampler, valid_sampler = None, None
     if args.distributed:
@@ -243,33 +237,8 @@
         args.dipole_weight,
         dipole_only,
         compute_dipole,
+        args.huber_delta,
     )
-=======
-    elif args.loss == "huber":
-        loss_fn = modules.WeightedHuberEnergyForcesStressLoss(
-            energy_weight=args.energy_weight,
-            forces_weight=args.forces_weight,
-            stress_weight=args.stress_weight,
-            huber_delta=args.huber_delta,
-        )
-    elif args.loss == "dipole":
-        assert (
-            dipole_only is True
-        ), "dipole loss can only be used with AtomicDipolesMACE model"
-        loss_fn = modules.DipoleSingleLoss(
-            dipole_weight=args.dipole_weight,
-        )
-    elif args.loss == "energy_forces_dipole":
-        assert dipole_only is False and compute_dipole is True
-        loss_fn = modules.WeightedEnergyForcesDipoleLoss(
-            energy_weight=args.energy_weight,
-            forces_weight=args.forces_weight,
-            dipole_weight=args.dipole_weight,
-        )
-    else:
-        # Unweighted Energy and Forces loss by default
-        loss_fn = modules.WeightedEnergyForcesLoss(energy_weight=1.0, forces_weight=1.0)
->>>>>>> 2292f8df
     logging.info(loss_fn)
 
     if args.compute_avg_num_neighbors:
@@ -296,20 +265,6 @@
     logging.info("Building model")
     if args.num_channels is not None and args.max_L is not None:
         assert args.num_channels > 0, "num_channels must be positive integer"
-<<<<<<< HEAD
-        assert (
-            args.max_L >= 0 and args.max_L < 4
-        ), "max_L must be between 0 and 3, if you want to use larger specify it via the hidden_irrpes keyword"
-        args.hidden_irreps = f"{args.num_channels:d}x0e"
-        if args.max_L > 0:
-            args.hidden_irreps += f" + {args.num_channels:d}x1o"
-        if args.max_L > 1:
-            args.hidden_irreps += f" + {args.num_channels:d}x2e"
-        if args.max_L > 2:
-            args.hidden_irreps += f" + {args.num_channels:d}x3o"
-    logging.info(f"Hidden irreps: {args.hidden_irreps}")
-
-=======
         assert args.max_L >= 0, "max_L must be non-negative integer"
         args.hidden_irreps = o3.Irreps(
             (args.num_channels * o3.Irreps.spherical_harmonics(args.max_L))
@@ -322,7 +277,7 @@
     ), "All channels must have the same dimension, use the num_channels and max_L keywords to specify the number of channels and the maximum L"
 
     logging.info(f"Hidden irreps: {args.hidden_irreps}")
->>>>>>> 2292f8df
+
     model_config = dict(
         r_max=args.r_max,
         num_bessel=args.num_radial_basis,
@@ -339,13 +294,14 @@
 
     model: torch.nn.Module
 
-    if args.scaling == "no_scaling":
-        args.std = 1.0
-        logging.info("No scaling selected")
-    elif args.mean is None or args.std is None:
-        args.mean, args.std = modules.scaling_classes[args.scaling](
-            train_loader, atomic_energies
-        )
+    if args.model == "MACE":
+        if args.scaling == "no_scaling":
+            std = 1.0
+            logging.info("No scaling selected")
+        else:
+            mean, std = modules.scaling_classes[args.scaling](
+                train_loader, atomic_energies
+            )
 
     if args.model == "MACE":
         model = modules.ScaleShiftMACE(
@@ -368,15 +324,10 @@
             gate=modules.gate_dict[args.gate],
             interaction_cls_first=modules.interaction_classes[args.interaction_first],
             MLP_irreps=o3.Irreps(args.MLP_irreps),
-<<<<<<< HEAD
-            atomic_inter_scale=args.std,
-            atomic_inter_shift=args.mean,
-=======
             atomic_inter_scale=std,
             atomic_inter_shift=mean,
             radial_MLP=ast.literal_eval(args.radial_MLP),
             radial_type=args.radial_type,
->>>>>>> 2292f8df
         )
     elif args.model == "ScaleShiftBOTNet":
         model = modules.ScaleShiftBOTNet(
@@ -585,14 +536,11 @@
         )
         wandb.run.summary["params"] = args_dict_json
 
-<<<<<<< HEAD
     if args.distributed:
         distributed_model = DDP(model, device_ids=[local_rank])
     else:
         distributed_model = None
 
-=======
->>>>>>> 2292f8df
     tools.train(
         model=model,
         loss_fn=loss_fn,
@@ -613,13 +561,10 @@
         max_grad_norm=args.clip_grad,
         log_errors=args.error_table,
         log_wandb=args.wandb,
-<<<<<<< HEAD
         distributed=args.distributed,
         distributed_model=distributed_model,
         train_sampler=train_sampler,
         rank=rank,
-=======
->>>>>>> 2292f8df
     )
 
     logging.info("Computing metrics for training, validation, and test sets")
